--- conflicted
+++ resolved
@@ -512,7 +512,6 @@
         self._run(self._httpClient.searchReads, 'id')
 
 
-<<<<<<< HEAD
 class SearchFeaturesRunner(AbstractSearchRunner):
     """
     Runner class for the features/search method
@@ -524,7 +523,8 @@
 
     def run(self):
         self._run(self._httpClient.searchFeatures, 'id')
-=======
+
+
 class SearchRnaQuantificationRunner(AbstractSearchRunner):
     """
     Runner class for the rnaquantification/search method
@@ -598,7 +598,6 @@
         print(
             featureGroup.analysisId, featureGroup.name, sep="\t", end="\t")
         print()
->>>>>>> 9ea385ce
 
 
 class ListReferenceBasesRunner(AbstractSearchRunner):
@@ -900,7 +899,6 @@
         help="The referenceName to search over")
 
 
-<<<<<<< HEAD
 def addFeaturesSearchParser(subparsers):
     parser = subparsers.add_parser(
         "features-search",
@@ -925,7 +923,8 @@
         "--range", default=None,
         help="The range to search over")
     addUrlArgument(parser)
-=======
+
+
 def addRnaQuantificationSearchParserArguments(subparsers):
     parser = subparsers.add_parser(
         "rnaquantification-search",
@@ -972,7 +971,6 @@
     parser.add_argument(
         "--threshold", default=None, type=float,
         help="The minimum value for expression results to report.")
->>>>>>> 9ea385ce
 
 
 def addReferenceSetsGetParser(subparsers):
